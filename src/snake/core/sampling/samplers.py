"""Samplers generate kspace trajectories."""

from __future__ import annotations
import ismrmrd as mrd
import numpy as np
from numpy.typing import NDArray
from tqdm.auto import tqdm
from ..simulation import SimConfig
from .base import BaseSampler
from .factories import (
    AngleRotation,
    VDSorder,
    VDSpdf,
    stack_spiral_factory,
    stacked_epi_factory,
    evi_factory,
    rotate_trajectory,
)
from snake.mrd_utils.utils import ACQ
from snake._meta import batched, EnvConfig
from mrinufft.io import read_trajectory
from collections.abc import Generator

class NonCartesianAcquisitionSampler(BaseSampler):
    """
    Base class for non-cartesian acquisition samplers.

    Parameters
    ----------
    constant: bool
        If True, the trajectory is constant.
    obs_time_ms: int
        Time spent to acquire a single shot
    in_out: bool
        If true, the trajectory is acquired with a double join pattern
        from/to the periphery
    ndim: int
        Number of dimensions of the trajectory (2 or 3)
    """

    __engine__ = "NUFFT"
    in_out: bool = True
    obs_time_ms: int = 30

    def add_all_acq_mrd(
        self,
        dataset: mrd.Dataset,
        sim_conf: SimConfig,
    ) -> mrd.Dataset:
        """Generate all mrd_acquisitions."""
        single_frame = self.get_next_frame(sim_conf)
        n_shots_frame = single_frame.shape[0]
        n_samples = single_frame.shape[1]
        TR_vol_ms = sim_conf.seq.TR * single_frame.shape[0]
        n_ksp_frames_true = sim_conf.max_sim_time * 1000 / TR_vol_ms
        n_ksp_frames = int(n_ksp_frames_true)

        trajectory_dimension = single_frame.shape[-1]

        self.log.info("Generating %d frames", n_ksp_frames)
        self.log.info("Frame have %d shots", n_shots_frame)
        self.log.info("Shot have %d samples", n_samples)
        self.log.info("Tobs %.3f ms", n_samples * sim_conf.hardware.dwell_time_ms)
        self.log.info("volume TR: %.3f ms", TR_vol_ms)

        if self.constant:
            self.log.info("Constant Trajectory")

        if n_ksp_frames == 0:
            raise ValueError(
                "No frame can be generated with the current configuration"
                " (TR/shot too long or max_sim_time too short)"
            )
        if n_ksp_frames != n_ksp_frames_true:
            self.log.warning(
                "Volumic TR does not align with max simulation time, "
                "last incomplete frame will be discarded."
            )
            self.log.warning("Updating the max_sim_time to match.")
            sim_conf.max_sim_time = TR_vol_ms * n_ksp_frames / 1000
        self.log.info("Start Sampling pattern generation")
        kspace_data_vol = np.zeros(
            (n_shots_frame, sim_conf.hardware.n_coils, n_samples),
            dtype=np.complex64,
        )

        hdr = mrd.xsd.CreateFromDocument(dataset.read_xml_header())
        hdr.encoding[0].encodingLimits = mrd.xsd.encodingLimitsType(
            kspace_encoding_step_0=mrd.xsd.limitType(0, n_samples, n_samples // 2),
            kspace_encoding_step_1=mrd.xsd.limitType(
                0, n_shots_frame, n_shots_frame // 2
            ),
            repetition=mrd.xsd.limitType(0, n_ksp_frames, 0),
        )
        dataset.write_xml_header(mrd.xsd.ToXML(hdr))  # write the updated header back

        # Write the acquisition.
        # We create the dataset manually with custom dtype.
        # Compared to using mrd.Dataset.append_acquisition
        # - this is faster (20-50%)
        # - uses fixed sized array (All shot have the same size !)
        # - allow for smart chunking (useful for reading/writing efficiently)

        acq_dtype = np.dtype(
            [
                ("head", mrd.hdf5.acquisition_header_dtype),
                ("data", np.float32, (sim_conf.hardware.n_coils * n_samples * 2,)),
                ("traj", np.float32, (n_samples * trajectory_dimension,)),
            ]
        )
        acq_size = np.empty((1,), dtype=acq_dtype).nbytes
        chunk = int(
            np.ceil((n_shots_frame * acq_size) / EnvConfig["SNAKE_HDF5_CHUNK_SIZE"])
        )
        chunk = min(chunk, n_shots_frame)
        chunk_write_sizes = [
            len(c)
            for c in batched(
                range(n_shots_frame * n_ksp_frames),
                int(
                    np.ceil(
                        EnvConfig["SNAKE_HDF5_CHUNK_SIZE"]
                        / (acq_size * n_shots_frame * n_ksp_frames)
                    )
                ),
            )
        ]

        self.log.debug("chunk size for hdf5 %s, elem %s Bytes", chunk, acq_size)

        pbar = tqdm(total=n_ksp_frames * n_shots_frame)
        dataset._dataset.create_dataset(
            "data",
            shape=(n_ksp_frames * n_shots_frame,),
            dtype=acq_dtype,
            chunks=(chunk,),
        )
        write_start = 0
        counter = 0
        for i in range(n_ksp_frames):
            kspace_traj_vol = self.get_next_frame(sim_conf)
            for j in range(n_shots_frame):
                flags = 0
                if j == 0:
                    flags |= ACQ.FIRST_IN_ENCODE_STEP1
                    flags |= ACQ.FIRST_IN_REPETITION
                if j == n_shots_frame - 1:
                    flags |= ACQ.LAST_IN_ENCODE_STEP1
                    flags |= ACQ.LAST_IN_REPETITION

                if counter == 0:
                    current_chunk_size = chunk_write_sizes.pop()
                    acq_chunk = np.empty((current_chunk_size,), dtype=acq_dtype)

                acq_chunk[counter]["head"] = np.frombuffer(
                    mrd.AcquisitionHeader(
                        version=1,
                        flags=flags,
                        scan_counter=counter,
                        sample_time_us=self.obs_time_ms * 1000 / n_samples,
                        center_sample=n_samples // 2 if self.in_out else 0,
                        idx=mrd.EncodingCounters(
                            repetition=i,
                            kspace_encode_step_1=j,
                            kspace_encode_step_2=1,
                        ),
                        active_channels=sim_conf.hardware.n_coils,
                        available_channels=sim_conf.hardware.n_coils,
                        number_of_samples=n_samples,
                        trajectory_dimensions=trajectory_dimension,
                    ),
                    dtype=mrd.hdf5.acquisition_header_dtype,
                )
                acq_chunk[counter]["data"] = (
                    kspace_data_vol[j, :, :].view(np.float32).ravel()
                )
                acq_chunk[counter]["traj"] = np.float32(kspace_traj_vol[j, :]).ravel()
                counter += 1
                if counter == current_chunk_size:
                    counter = 0
                    # write to hdf5 mrd
                    dataset._dataset["data"][
                        write_start : write_start + current_chunk_size
                    ] = acq_chunk
                    write_start += current_chunk_size
                pbar.update(1)

        pbar.close()
        return dataset


class LoadTrajectorySampler(NonCartesianAcquisitionSampler):
    """Load a trajectory from a file.

    Parameters
    ----------
    constant: bool
        If True, the trajectory is constant.
    obs_time_ms: int
        Time spent to acquire a single shot
    in_out: bool
        If true, the trajectory is acquired with a double join pattern
        from/to the periphery
    """

    __sampler_name__ = "load-trajectory"
    __engine__ = "NUFFT"

    path: str
    constant: bool = True
    obs_time_ms: int = 25
    raster_time: float = 0.05
    in_out: bool = True

    def _single_frame(self, sim_conf: SimConfig) -> NDArray:
        """Load the trajectory."""
        data = read_trajectory(self.path, raster_time=self.raster_time)[0]
        data = np.minimum(data, 0.5)
        data = np.maximum(data, -0.5)
        return data

class RotatedStackOfSpiralSampler(NonCartesianAcquisitionSampler):
    """
    Spiral 2D Acquisition Handler to generate k-space data.
<<<<<<< HEAD

=======
>>>>>>> 57705b3c
    Parameters
    ----------
    acsz: float | int
        Number/ proportion of lines to be acquired in the center of k-space.
    accelz: int
        Acceleration factor for the rest of the lines.
    directionz: Literal["center-out", "random"]
        Direction of the acquisition. Either "center-out" or "random".
    pdfz: Literal["gaussian", "uniform"]
        Probability density function of the sampling. Either "gaussian" or "uniform".
    obs_ms: int
        Time spent to acquire a single shot
    nb_revolutions: int
        Number of revolutions of the spiral.
    in_out: bool
        If true, the spiral is acquired with a double join pattern from/to the periphery
    **kwargs:
        Extra arguments (smaps, n_jobs, backend etc...)
    """
<<<<<<< HEAD

=======
>>>>>>> 57705b3c
    __sampler_name__ = "stack-of-spiral"
    acsz: float | int
    accelz: int
    orderz: VDSorder = VDSorder.TOP_DOWN
    nb_revolutions: int = 10
    spiral_name: str = "archimedes"
    pdfz: VDSpdf = VDSpdf.GAUSSIAN
    constant: bool = False
    in_out: bool = True
    rotate_angle: AngleRotation = AngleRotation.ZERO
    rotate_frame_angle: AngleRotation = AngleRotation.ZERO
    obs_time_ms: int = 30
    n_shot_slices: int = 1
<<<<<<< HEAD
    frame_index: int = 0

    def fix_angle_rotation(
            self, 
            frame: Generator[np.ndarray, None, None],
            angle: AngleRotation | float = 0
            ) -> Generator[np.ndarray, None, None]: 
        """Rotate the trajectory by a given angle."""
        for traj in frame:
            yield from rotate_trajectory((traj,), angle)

    def get_next_frame(self, sim_conf: SimConfig) -> NDArray: 
        """Generate the next rotated frame."""
        base_frame = self._single_frame(sim_conf)
        if self.constant or self.rotate_frame_angle == 0:
            return base_frame
        else:
            self.frame_index += 1
            print(self.frame_index)
            base_frame_gen = (traj[None,...] for traj in base_frame)
            rotated_frame = self.fix_angle_rotation(
                base_frame_gen, self.rotate_frame_angle*self.frame_index
                )
            return np.concatenate(
                [traj.astype(np.float32) for traj in rotated_frame], axis=0
                )
=======
    
    def fix_angle_rotation(self, frame, angle):
        for traj in frame:
            for rotated_traj in rotate_trajectory((traj,), angle): 
                yield rotated_traj

    def get_next_frame(self, sim_conf):
        base_frame = self._single_frame(sim_conf)
        self._frame_index = 0
        if self.constant or self.rotate_frame_angle == 0:
            return base_frame
        else:
            self._frame_index += 1
            base_frame_gen = (traj[None,...] for traj in base_frame)
            rotated_frame = self.fix_angle_rotation(base_frame_gen, self.rotate_frame_angle*self._frame_index)
            return np.concatenate([traj.astype(np.float32) for traj in rotated_frame], axis=0)
>>>>>>> 57705b3c
        
    def _single_frame(self, sim_conf: SimConfig) -> NDArray:
        """Generate the sampling pattern."""
        n_samples = int(self.obs_time_ms / sim_conf.hardware.dwell_time_ms)
        single_frame = stack_spiral_factory(
            shape=sim_conf.shape,
            accelz=self.accelz,
            acsz=self.acsz,
            n_samples=n_samples,
            nb_revolutions=self.nb_revolutions,
            pdfz=self.pdfz,
            orderz=self.orderz,
            spiral=self.spiral_name,
            rotate_angle=self.rotate_angle,
            in_out=self.in_out,
            n_shot_slices=self.n_shot_slices,
            rng=sim_conf.rng,
        )
        return single_frame
    
class StackOfSpiralSampler(NonCartesianAcquisitionSampler):
    """
    Spiral 2D Acquisition Handler to generate k-space data.

    Parameters
    ----------
    acsz: float | int
        Number/ proportion of lines to be acquired in the center of k-space.
    accelz: int
        Acceleration factor for the rest of the lines.
    directionz: Literal["center-out", "random"]
        Direction of the acquisition. Either "center-out" or "random".
    pdfz: Literal["gaussian", "uniform"]
        Probability density function of the sampling. Either "gaussian" or "uniform".
    obs_ms: int
        Time spent to acquire a single shot
    nb_revolutions: int
        Number of revolutions of the spiral.
    in_out: bool
        If true, the spiral is acquired with a double join pattern from/to the periphery
    **kwargs:
        Extra arguments (smaps, n_jobs, backend etc...)
    """

    __sampler_name__ = "stack-of-spiral"

    acsz: float | int
    accelz: int
    orderz: VDSorder = VDSorder.TOP_DOWN
    nb_revolutions: int = 10
    spiral_name: str = "archimedes"
    pdfz: VDSpdf = VDSpdf.GAUSSIAN
    constant: bool = False
    in_out: bool = True
    rotate_angle: AngleRotation = AngleRotation.ZERO
    obs_time_ms: int = 30
    n_shot_slices: int = 1

    def _single_frame(self, sim_conf: SimConfig) -> NDArray:
        """Generate the sampling pattern."""
        n_samples = int(self.obs_time_ms / sim_conf.hardware.dwell_time_ms)
        return stack_spiral_factory(
            shape=sim_conf.shape,
            accelz=self.accelz,
            acsz=self.acsz,
            n_samples=n_samples,
            nb_revolutions=self.nb_revolutions,
            pdfz=self.pdfz,
            orderz=self.orderz,
            spiral=self.spiral_name,
            rotate_angle=self.rotate_angle,
            in_out=self.in_out,
            n_shot_slices=self.n_shot_slices,
            rng=sim_conf.rng,
        )


class EPI3dAcquisitionSampler(BaseSampler):
    """Sampling pattern for EPI-3D."""

    __sampler_name__ = "epi-3d"
    __engine__ = "EPI"

    in_out = True
    acsz: float | int
    accelz: int
    orderz: VDSorder = VDSorder.CENTER_OUT
    pdfz: VDSpdf = VDSpdf.GAUSSIAN

    def _single_frame(self, sim_conf: SimConfig) -> NDArray:
        """Generate the sampling pattern."""
        return stacked_epi_factory(
            shape=sim_conf.shape,
            accelz=self.accelz,
            acsz=self.acsz,
            orderz=self.orderz,
            pdfz=self.pdfz,
            rng=sim_conf.rng,
        )

    def add_all_acq_mrd(
        self,
        dataset: mrd.Dataset,
        sim_conf: SimConfig,
    ) -> mrd.Dataset:
        """Create the acquisitions associated with this sampler."""
        single_frame = self._single_frame(sim_conf)
        n_shots_frame = single_frame.shape[0]
        n_lines = sim_conf.shape[1]

        n_samples = single_frame.shape[1]
        TR_vol_ms = sim_conf.seq.TR * single_frame.shape[0]
        n_ksp_frames_true = sim_conf.max_sim_time * 1000 / TR_vol_ms
        n_ksp_frames = int(n_ksp_frames_true)

        self.log.info("Generating %d frames", n_ksp_frames)
        self.log.info("Frame have %d shots", n_shots_frame)
        self.log.info("Tobs %.3f ms", n_samples * sim_conf.hardware.dwell_time_ms)
        self.log.info("Shot have %d samples", n_samples)
        self.log.info("volume TR: %f ms", TR_vol_ms)

        if n_ksp_frames == 0:
            raise ValueError(
                "No frame can be generated with the current configuration"
                " (TR/shot too long or max_sim_time too short)"
            )
        if n_ksp_frames != n_ksp_frames_true:
            self.log.warning(
                "Volumic TR does not align with max simulation time, "
                "last incomplete frame will be discarded."
            )
            self.log.warning("Updating the max_sim_time to match.")
            sim_conf.max_sim_time = TR_vol_ms * n_ksp_frames / 1000
        self.log.info("Start Sampling pattern generation")
        counter = 0
        zero_data = np.zeros(
            (sim_conf.hardware.n_coils, sim_conf.shape[2]), dtype=np.complex64
        )

        # Update the encoding limits.
        # step 0 : frequency (readout directionz)
        # step 1 : phase encoding (blip epi)
        #
        hdr = mrd.xsd.CreateFromDocument(dataset.read_xml_header())
        hdr.encoding[0].encodingLimits = mrd.xsd.encodingLimitsType(
            kspace_encoding_step_0=mrd.xsd.limitType(
                0, sim_conf.shape[2], sim_conf.shape[2] // 2
            ),
            kspace_encoding_step_1=mrd.xsd.limitType(
                0, sim_conf.shape[1], sim_conf.shape[1] // 2
            ),
            slice=mrd.xsd.limitType(0, sim_conf.shape[0], sim_conf.shape[0] // 2),
            repetition=mrd.xsd.limitType(0, n_ksp_frames, 0),
        )

        dataset.write_xml_header(mrd.xsd.ToXML(hdr))  # write the updated header back

        acq_dtype = np.dtype(
            [
                ("head", mrd.hdf5.acquisition_header_dtype),
                (
                    "data",
                    np.float32,
                    (sim_conf.hardware.n_coils * sim_conf.shape[2] * 2,),
                ),
                ("traj", np.uint32, (sim_conf.shape[2] * 3,)),
            ]
        )

        acq_size = np.empty((1,), dtype=acq_dtype).nbytes
        chunk = int(
            np.ceil(
                (n_shots_frame * acq_size * n_lines)
                / EnvConfig["SNAKE_HDF5_CHUNK_SIZE"]
            )
        )
        chunk = min(chunk, n_shots_frame * n_lines)  # write at least a chunk per frmae.
        chunk_write_sizes = [
            len(c)
            for c in batched(
                range(n_lines * n_shots_frame * n_ksp_frames),
                int(
                    np.ceil(
                        EnvConfig["SNAKE_HDF5_CHUNK_SIZE"]
                        / (acq_size * n_lines * n_shots_frame * n_ksp_frames)
                    )
                ),
            )
        ]

        self.log.debug("chunk size for hdf5 %s, elem %s Bytes", chunk, acq_size)
        pbar = tqdm(total=n_ksp_frames * n_shots_frame)
        dataset._dataset.create_dataset(
            "data",
            shape=(n_ksp_frames * n_shots_frame * n_lines),
            dtype=acq_dtype,
            chunks=(chunk,),
        )
        write_start = 0
        counter = 0

        for i in range(n_ksp_frames):
            stack_epi3d = self.get_next_frame(sim_conf)  # of shape N_stack, N, 3
            for j, epi2d in enumerate(stack_epi3d):
                epi2d_r = epi2d.reshape(
                    sim_conf.shape[1], sim_conf.shape[2], 3
                )  # reorder to have
                for k, readout in enumerate(epi2d_r):
                    flags = 0
                    if k == 0:
                        flags |= ACQ.FIRST_IN_ENCODE_STEP1
                        flags |= ACQ.FIRST_IN_SLICE
                        if j == 0:
                            flags |= ACQ.FIRST_IN_REPETITION
                    if k == len(epi2d_r) - 1:
                        flags |= ACQ.LAST_IN_ENCODE_STEP1
                        flags |= ACQ.LAST_IN_SLICE
                        if j == len(stack_epi3d) - 1:
                            flags |= ACQ.LAST_IN_REPETITION
                            if i == n_ksp_frames - 1:
                                flags |= ACQ.LAST_IN_MEASUREMENT
                    if counter == 0:
                        current_chunk_size = chunk_write_sizes.pop()
                        acq_chunk = np.empty((current_chunk_size,), dtype=acq_dtype)

                    acq_chunk[counter]["head"] = np.frombuffer(
                        mrd.AcquisitionHeader(
                            version=1,
                            flags=flags,
                            scan_counter=counter,
                            sample_time_us=sim_conf.hardware.dwell_time_ms
                            * 1000
                            / n_samples,
                            center_sample=n_samples // 2 if self.in_out else 0,
                            idx=mrd.EncodingCounters(
                                repetition=i,
                                kspace_encode_step_1=readout[0, 1],
                                slice=readout[0, 0],
                            ),
                            read_dir=dir_cos(readout[0], readout[1]),
                            active_channels=sim_conf.hardware.n_coils,
                            available_channels=sim_conf.hardware.n_coils,
                            number_of_samples=len(readout),
                            trajectory_dimensions=3,
                        ),
                        dtype=mrd.hdf5.acquisition_header_dtype,
                    ).copy()
                    acq_chunk[counter]["data"] = zero_data.view(np.float32).ravel()
                    acq_chunk[counter]["traj"] = readout.astype(
                        np.uint32, copy=False
                    ).ravel()
                    counter += 1
                    if counter == current_chunk_size:
                        counter = 0
                        # write to hdf5 mrd
                        dataset._dataset["data"][
                            write_start : write_start + current_chunk_size
                        ] = acq_chunk
                        write_start += current_chunk_size
                pbar.update(1)

        pbar.close()

        dataset._file.flush()  # Empty all buffers to disk
        return dataset


class EVI3dAcquisitionSampler(BaseSampler):
    """SAmpler for EVI acquisition."""

    __sampler_name__ = "evi"
    __engine__ = "EVI"

    in_out = True

    def _single_frame(self, sim_conf: SimConfig) -> NDArray:
        """Generate the sampling pattern."""
        epi_coords = evi_factory(
            shape=sim_conf.shape,
        ).reshape(*sim_conf.shape, 3)
        return epi_coords

    def add_all_acq_mrd(
        self,
        dataset: mrd.Dataset,
        sim_conf: SimConfig,
    ) -> mrd.Dataset:
        """Create the acquisitions associated with this sampler."""
        single_frame = self._single_frame(sim_conf)
        n_samples = (
            single_frame.shape[1] * single_frame.shape[2] * single_frame.shape[0]
        )

        TR_vol_ms = sim_conf.seq.TR
        n_ksp_frames_true = sim_conf.max_sim_time * 1000 / TR_vol_ms
        n_ksp_frames = int(n_ksp_frames_true)

        self.log.info("Generating %d frames", n_ksp_frames)
        self.log.info("Frame have %d shots", 1)
        self.log.info("Tobs %.3f ms", n_samples * sim_conf.hardware.dwell_time_ms)
        self.log.info("Shot have %d samples", n_samples)
        self.log.info("volume TR: %f ms", TR_vol_ms)

        if n_ksp_frames == 0:
            raise ValueError(
                "No frame can be generated with the current configuration"
                " (TR/shot too long or max_sim_time too short)"
            )
        if n_ksp_frames != n_ksp_frames_true:
            self.log.warning(
                "Volumic TR does not align with max simulation time, "
                "last incomplete frame will be discarded."
            )
            self.log.warning("Updating the max_sim_time to match.")
            sim_conf.max_sim_time = TR_vol_ms * n_ksp_frames / 1000
        self.log.info("Start Sampling pattern generation")
        counter = 0
        zero_data = np.zeros(
            (sim_conf.hardware.n_coils, sim_conf.shape[2]), dtype=np.complex64
        )

        # Update the encoding limits.
        # step 0 : frequency (readout directionz)
        # step 1 : phase encoding (blip epi)
        #
        hdr = mrd.xsd.CreateFromDocument(dataset.read_xml_header())
        hdr.encoding[0].encodingLimits = mrd.xsd.encodingLimitsType(
            kspace_encoding_step_0=mrd.xsd.limitType(
                0, sim_conf.shape[2], sim_conf.shape[2] // 2
            ),
            kspace_encoding_step_1=mrd.xsd.limitType(
                0, sim_conf.shape[1], sim_conf.shape[1] // 2
            ),
            slice=mrd.xsd.limitType(0, sim_conf.shape[0], sim_conf.shape[0] // 2),
            repetition=mrd.xsd.limitType(0, n_ksp_frames, 0),
        )

        dataset.write_xml_header(mrd.xsd.ToXML(hdr))  # write the updated header back

        acq_dtype = np.dtype(
            [
                ("head", mrd.hdf5.acquisition_header_dtype),
                (
                    "data",
                    np.float32,
                    (sim_conf.hardware.n_coils * sim_conf.shape[2] * 2,),
                ),
                ("traj", np.uint32, (sim_conf.shape[2] * 3,)),
            ]
        )

        # Write the acquisition.
        # We create the dataset manually with custom dtype.
        # Compared to using mrd.Dataset.append_acquisition
        # - this is faster !
        # - uses fixed sized array (All shot have the same size !)
        # - allow for smart chunking (useful for reading/writing efficiently)
        acq = np.empty(
            (n_ksp_frames * sim_conf.shape[1] * sim_conf.shape[0],), dtype=acq_dtype
        )

        for i in range(n_ksp_frames):
            stack_epi3d = self._single_frame(sim_conf)  # of shape N_stack, N, 3
            for j, epi2d in enumerate(stack_epi3d):
                epi2d_r = epi2d.reshape(
                    sim_conf.shape[1], sim_conf.shape[2], 3
                )  # reorder to have
                for k, readout in enumerate(epi2d_r):
                    flags = 0
                    if k == 0:
                        flags |= ACQ.FIRST_IN_ENCODE_STEP1
                        flags |= ACQ.FIRST_IN_SLICE
                        if j == 0:
                            flags |= ACQ.FIRST_IN_REPETITION
                    if k == len(epi2d_r) - 1:
                        flags |= ACQ.LAST_IN_ENCODE_STEP1
                        flags |= ACQ.LAST_IN_SLICE
                        if j == len(stack_epi3d) - 1:
                            flags |= ACQ.LAST_IN_REPETITION
                            if i == n_ksp_frames - 1:
                                flags |= ACQ.LAST_IN_MEASUREMENT
                    acq[counter]["head"] = np.frombuffer(
                        mrd.AcquisitionHeader(
                            version=1,
                            flags=flags,
                            scan_counter=counter,
                            sample_time_us=sim_conf.hardware.dwell_time_ms
                            * 1000
                            / n_samples,
                            center_sample=n_samples // 2 if self.in_out else 0,
                            idx=mrd.EncodingCounters(
                                repetition=i,
                                kspace_encode_step_1=readout[0, 1],
                                slice=readout[0, 0],
                            ),
                            read_dir=dir_cos(readout[0], readout[1]),
                            active_channels=sim_conf.hardware.n_coils,
                            available_channels=sim_conf.hardware.n_coils,
                            number_of_samples=len(readout),
                            trajectory_dimensions=3,
                        ),
                        dtype=mrd.hdf5.acquisition_header_dtype,
                    ).copy()
                    acq[counter]["data"] = zero_data.view(np.float32).ravel()
                    acq[counter]["traj"] = np.float32(readout).view(np.float32).ravel()
                    counter += 1

        dataset._dataset.create_dataset(
            "data",
            data=acq,
            chunks=min(sim_conf.shape[1] * sim_conf.shape[0], len(acq)),
        )
        return dataset


def dir_cos(start: NDArray, end: NDArray) -> tuple[np.float32]:
    """Compute the directional cosine of the vector from beg to end point."""
    diff = np.float32(end) - np.float32(start)
    cos = diff / np.sqrt(np.sum(diff**2))
    return tuple(cos)<|MERGE_RESOLUTION|>--- conflicted
+++ resolved
@@ -14,6 +14,7 @@
     stack_spiral_factory,
     stacked_epi_factory,
     evi_factory,
+    rotate_trajectory,
     rotate_trajectory,
 )
 from snake.mrd_utils.utils import ACQ
@@ -222,10 +223,7 @@
 class RotatedStackOfSpiralSampler(NonCartesianAcquisitionSampler):
     """
     Spiral 2D Acquisition Handler to generate k-space data.
-<<<<<<< HEAD
-
-=======
->>>>>>> 57705b3c
+
     Parameters
     ----------
     acsz: float | int
@@ -245,10 +243,7 @@
     **kwargs:
         Extra arguments (smaps, n_jobs, backend etc...)
     """
-<<<<<<< HEAD
-
-=======
->>>>>>> 57705b3c
+
     __sampler_name__ = "stack-of-spiral"
     acsz: float | int
     accelz: int
@@ -262,7 +257,6 @@
     rotate_frame_angle: AngleRotation = AngleRotation.ZERO
     obs_time_ms: int = 30
     n_shot_slices: int = 1
-<<<<<<< HEAD
     frame_index: int = 0
 
     def fix_angle_rotation(
@@ -289,24 +283,6 @@
             return np.concatenate(
                 [traj.astype(np.float32) for traj in rotated_frame], axis=0
                 )
-=======
-    
-    def fix_angle_rotation(self, frame, angle):
-        for traj in frame:
-            for rotated_traj in rotate_trajectory((traj,), angle): 
-                yield rotated_traj
-
-    def get_next_frame(self, sim_conf):
-        base_frame = self._single_frame(sim_conf)
-        self._frame_index = 0
-        if self.constant or self.rotate_frame_angle == 0:
-            return base_frame
-        else:
-            self._frame_index += 1
-            base_frame_gen = (traj[None,...] for traj in base_frame)
-            rotated_frame = self.fix_angle_rotation(base_frame_gen, self.rotate_frame_angle*self._frame_index)
-            return np.concatenate([traj.astype(np.float32) for traj in rotated_frame], axis=0)
->>>>>>> 57705b3c
         
     def _single_frame(self, sim_conf: SimConfig) -> NDArray:
         """Generate the sampling pattern."""
